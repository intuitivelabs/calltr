--- conflicted
+++ resolved
@@ -905,93 +905,4 @@
 	CallCallIDMatch  // only CallID  matched
 	CallPartialMatch // CallID
 	CallFullMatch
-<<<<<<< HEAD
-)
-
-type NetInfo struct {
-	Port   uint16
-	Flags  NAddrFlags // address family | proto | ...
-	IPAddr [16]byte   // holds IPv4 or IPv6, type in Flags
-}
-
-type NAddrFlags uint8
-
-const (
-	NProtoUDP NAddrFlags = 1 << iota
-	NProtoTCP
-	NProtoSCTP
-	NProtoTLS
-	NProtoDTLS
-	NAddrIPv6
-)
-
-const NProtoMask = NProtoUDP | NProtoTCP | NProtoSCTP | NProtoTLS | NProtoDTLS
-
-var protoNames = [...]string{
-	"udp",
-	"tcp",
-	"sctp",
-	"tls",
-	"dtls",
-}
-
-func (f NAddrFlags) Proto() NAddrFlags {
-	return f & NProtoMask
-}
-
-func (f NAddrFlags) ProtoName() string {
-	for i, v := range protoNames {
-		if f&(1<<uint(i)) != 0 {
-			return v
-		}
-	}
-	return ""
-}
-
-func (n *NetInfo) Reset() {
-	*n = NetInfo{}
-}
-
-func (n *NetInfo) IP() net.IP {
-	if n.Flags&NAddrIPv6 != 0 {
-		return net.IP(n.IPAddr[:])
-	}
-	return net.IP(n.IPAddr[:4])
-}
-
-func (n *NetInfo) SetIP(ip *net.IP) {
-	if len(*ip) == 16 {
-		n.SetIPv6([]byte(*ip))
-		return
-	}
-	n.SetIPv4([]byte(*ip))
-}
-
-func (n *NetInfo) SetIPv4(ip []byte) {
-	copy(n.IPAddr[:], ip[:4])
-	n.Flags &^= NAddrIPv6
-}
-
-func (n *NetInfo) SetIPv6(ip []byte) {
-	copy(n.IPAddr[:], ip[:16])
-	n.Flags |= NAddrIPv6
-}
-
-func (n *NetInfo) SetProto(p NAddrFlags) bool {
-	if p&NProtoMask != 0 {
-		n.Flags |= p
-		return true
-	}
-	return false
-}
-
-func (n *NetInfo) Proto() NAddrFlags {
-	return n.Flags.Proto()
-}
-
-func (n *NetInfo) ProtoName() string {
-	return n.Flags.ProtoName()
-}
-=======
-)
->>>>>>> 644882a2
+)